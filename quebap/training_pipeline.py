--- conflicted
+++ resolved
@@ -186,12 +186,9 @@
     parser.add_argument('--l2', default=0.0, type=float, help="L2 regularization weight, default 0.0")
     parser.add_argument('--clip_value', default=0.0, type=float, help="gradients clipped between [-clip_value, clip_value] (default 0.0; no clipping)")
     parser.add_argument('--epochs', default=5, type=int, help="Number of epochs to train for, default 5")
-<<<<<<< HEAD
     parser.add_argument('--tokenize', default='True', choices={'True','False'},help="Tokenize question and support, default True")
     parser.add_argument('--negsamples', default=0, type=int, help="Number of negative samples, default 0 (= use full candidate list)")
-=======
     parser.add_argument('--tensorboard_folder', default='./.tb/', help='Folder for tensorboard logs')
->>>>>>> f8245974
     #parser.add_argument('--train_begin', default=0, metavar='B', type=int, help="Use if training and test are the same file and the training set needs to be split. Index of first training instance.")
     #parser.add_argument('--train_end', default=-1, metavar='E', type=int,
     #                    help="Use if training and test are the same file and the training set needs to be split. Index of last training instance plus 1.")
