import tensorflow as tf
from jtr.jack.core import *
from jtr.jack.data_structures import *
from jtr.pipelines import pipeline
from jtr.preprocess.batch import get_batches
from jtr.preprocess.map import numpify, deep_map, dynamic_subsample, notokenize
from jtr.preprocess.vocab import Vocab
from jtr.jack.preprocessing import preprocess_with_pipeline

from typing import List, Sequence
from random import shuffle




#class SimpleKBPPorts:
#    question_embedding = TensorPort(tf.float32, [None, None],
#                                    "question_embedding",
#                                    "embedding for a batch of questions",
#                                    "[num_questions, emb_dim]")



class ShuffleList:
    def __init__(self,drawlist):
        assert len(drawlist)>0
        self.drawlist = drawlist
        shuffle(drawlist)
        self.iter = drawlist.__iter__()
    def next(self):
        try:
            return next(self.iter)
        except:
            shuffle(self.drawlist)
            self.iter = self.drawlist.__iter__()
            return next(self.iter)

def posnegsample(corpus, answer_key, candidate_key,sl):
    candidate_dataset = corpus[candidate_key]
    answer_dataset = corpus[answer_key]
    new_candidates = []
    assert (len(candidate_dataset) == len(answer_dataset))
    for i in range(0, len(candidate_dataset)):
        candidates = candidate_dataset[i]
        answers = [answer_dataset[i]] if not hasattr(answer_dataset[i],'__len__') else answer_dataset[i]
        posneg = answers
        avoided = False
        trial, max_trial = 0, 50
        while (not avoided and trial < max_trial):
            samp = sl.next()
            trial += 1
            avoided = False if samp in answers else True
        posneg.append(samp)
        new_candidates.append(posneg)
    result = {}
    result.update(corpus)
    result[candidate_key] = new_candidates
    return result


class ModelFInputModule(InputModule):
    def __init__(self, shared_resources):
        self.vocab = shared_resources.vocab
        self.config = shared_resources.config
        self.shared_resources = shared_resources

    def setup_from_data(self, data: List[Tuple[QASetting, List[Answer]]]) -> SharedResources:
<<<<<<< HEAD
        self.preprocess(data)
        self.vocab.freeze()
=======
        corpus, _, _, _ = preprocess_with_pipeline(data, self.vocab, test_time,
                negsamples=1, tokenization=False, sepvocab=False)
>>>>>>> 54a82f4d
        return self.shared_resources

    def setup(self, shared_resources: SharedResources):
        pass

    @property
    def training_ports(self) -> List[TensorPort]:
        return [Ports.Targets.target_index]

    def preprocess(self, data, test_time=False):
        corpus = { "question": [], "candidates": [], "answers":[]}
        for xy in data:
            x, y = xy
            corpus["question"].append(x.question)
            corpus["candidates"].append(x.atomic_candidates)
            assert len(y) == 1
            corpus["answers"].append(y[0].text)
        corpus =deep_map(corpus, notokenize, ['question'])
        corpus = deep_map(corpus, self.vocab, ['question'])
        corpus = deep_map(corpus, self.vocab, ['candidates'], cache_fun=True)
        corpus = deep_map(corpus, self.vocab, ['answers'])
        if not test_time:
            sl=ShuffleList(corpus["candidates"][0])
            corpus=posnegsample(corpus,'answers','candidates',sl)
            #corpus=dynamic_subsample(corpus,'candidates','answers',how_many=1)
        return corpus

    def dataset_generator(self, dataset: List[Tuple[QASetting, List[Answer]]],
                          is_eval: bool, test_time=False) -> Iterable[Mapping[TensorPort, np.ndarray]]:
        corpus = self.preprocess(dataset, test_time=test_time)
        xy_dict = {
            Ports.Input.question: corpus["question"],
            Ports.Input.atomic_candidates: corpus["candidates"],
            Ports.Targets.target_index: corpus["answers"]
        }
        return get_batches(xy_dict)

    def __call__(self, qa_settings: List[QASetting]) -> Mapping[TensorPort, np.ndarray]:
        corpus = self.preprocess(qa_settings, test_time=True)
        xy_dict = {
            Ports.Input.question: corpus["question"],
            Ports.Input.atomic_candidates: corpus["candidates"],
            Ports.Targets.target_index: corpus["answers"]
        }
        return numpify(xy_dict)

    @property
    def output_ports(self) -> List[TensorPort]:
        return [Ports.Input.question, Ports.Input.atomic_candidates, Ports.Targets.target_index]


class ModelFModelModule(SimpleModelModule):
    @property
    def output_ports(self) -> List[TensorPort]:
        return [Ports.Prediction.candidate_scores, Ports.loss]

    @property
    def training_output_ports(self) -> List[TensorPort]:
        return [Ports.loss]

    @property
    def training_input_ports(self) -> List[TensorPort]:
        return [Ports.loss]

    @property
    def input_ports(self) -> List[TensorPort]:
        return [Ports.Input.question, Ports.Input.atomic_candidates, Ports.Targets.target_index]

    def create_training_output(self,
                               shared_resources: SharedVocabAndConfig,
                               candidate_scores: tf.Tensor,
                               target_index: tf.Tensor,
                               question_embedding: tf.Tensor) -> Sequence[tf.Tensor]:
        with tf.variable_scope("modelf",reuse=True):
            embeddings = tf.get_variable("embeddings")
        embedded_answer = tf.expand_dims(tf.gather(embeddings, target_index),-1)  # [batch_size, repr_dim, 1]
        answer_score = tf.squeeze(tf.matmul(question_embedding,embedded_answer),axis=[1,2])  # [batch_size]
        loss = tf.reduce_mean(tf.nn.softplus(tf.reduce_sum(candidate_scores,1)-2*answer_score))
        return loss,

    def create_output(self,
                      shared_resources: SharedVocabAndConfig,
                      question: tf.Tensor,
                      atomic_candidates: tf.Tensor,
                      target_index: tf.Tensor) -> Sequence[tf.Tensor]:
        repr_dim = shared_resources.config["repr_dim"]
        with tf.variable_scope("modelf"):
            embeddings = tf.get_variable(
                "embeddings", [len(self.shared_resources.vocab), repr_dim],
                trainable=True, dtype="float32",
                initializer=tf.contrib.layers.xavier_initializer())

            embedded_question = tf.gather(embeddings, question)  # [batch_size, 1, repr_dim]
            embedded_candidates = tf.gather(embeddings, atomic_candidates)  # [batch_size, num_candidates, repr_dim]
<<<<<<< HEAD
            embedded_answer = tf.expand_dims(tf.gather(embeddings, target_index),1)  # [batch_size, 1, repr_dim]
            candidate_scores = tf.reduce_sum(tf.multiply(embedded_candidates,embedded_question),2) # [batch_size, num_candidates]
            answer_score = tf.reduce_sum(tf.multiply(embedded_question,embedded_answer),2)  # [batch_size, 1]
            loss = tf.reduce_mean(tf.nn.softplus(candidate_scores-answer_score)) + \
                   tf.add_n([tf.nn.l2_loss(v) for v in tf.trainable_variables()]) * 0.0000001 / len(tf.trainable_variables())
            
            return candidate_scores, loss
=======

            scores = tf.matmul(embedded_candidates,embedded_question,adj_y=True)

            squeezed = tf.squeeze(scores, 2)
            return squeezed, embedded_question
>>>>>>> 54a82f4d



class ModelFOutputModule(OutputModule):
    def setup(self):
        pass

    @property
    def input_ports(self) -> List[TensorPort]:
        return [Ports.Prediction.candidate_scores]

    def __call__(self, inputs: List[QASetting], candidate_scores: np.ndarray) -> List[Answer]:
        # len(inputs) == batch size
        # candidate_scores: [batch_size, max_num_candidates]
        winning_indices = np.argmax(candidate_scores, axis=1)
        result = []
        for index_in_batch, question in enumerate(inputs):
            winning_index = winning_indices[index_in_batch]
            score = candidate_scores[index_in_batch, winning_index]
            result.append(AnswerWithDefault(question.atomic_candidates[winning_index], score=score))
        return result



class KBPReader(JTReader):
    """
    A Reader reads inputs consisting of questions, supports and possibly candidates, and produces answers.
    It consists of three layers: input to tensor (input_module), tensor to tensor (model_module), and tensor to answer
    (output_model). These layers are called in-turn on a given input (list).
    """

    def train(self, optim,
              training_set: List[Tuple[QASetting, Answer]],
              max_epochs=10, hooks=[],
              l2=0.0, clip=None, clip_op=tf.clip_by_value,
              device="/cpu:0"):
        """
        This method trains the reader (and changes its state).
        Args:
            test_set: test set
            dev_set: dev set
            training_set: the training instances.
            **train_params: parameters to be sent to the training function `jtr.train.train`.

        Returns: None

        """
        assert self.is_train, "Reader has to be created for with is_train=True for training."

        logging.info("Setting up data and model...")
        with tf.device(device):
            # First setup shared resources, e.g., vocabulary. This depends on the input module.
            self.setup_from_data(training_set)

        #batches = self.input_module.dataset_generator(training_set, is_eval=False)
        logging.basicConfig(stream=sys.stdout, level=logging.DEBUG)
        loss = self.model_module.tensors[Ports.loss]

        if l2 != 0.0:
            loss += \
                tf.add_n([tf.nn.l2_loss(v) for v in tf.trainable_variables()]) * l2 / len(tf.trainable_variables())

        if clip is not None:
            gradients = optim.compute_gradients(loss)
            if clip_op == tf.clip_by_value:
                gradients = [(tf.clip_by_value(grad, clip[0], clip[1]), var)
                             for grad, var in gradients]
            elif clip_op == tf.clip_by_norm:
                gradients = [(tf.clip_by_norm(grad, clip), var)
                             for grad, var in gradients]
            min_op = optim.apply_gradients(gradients)
        else:
            min_op = optim.minimize(loss)

        # initialize non model variables like learning rate, optim vars ...
        self.sess.run([v.initializer for v in tf.global_variables() if v not in self.model_module.variables])

        logging.info("Start training...")
        for i in range(1, max_epochs + 1):
            batches = self.input_module.dataset_generator(training_set, is_eval=False)
            for j, batch in enumerate(batches):
                feed_dict = self.model_module.convert_to_feed_dict(batch)
                _, current_loss = self.sess.run([min_op, loss], feed_dict=feed_dict)

                for hook in hooks:
                    hook.at_iteration_end(i, current_loss)

            # calling post-epoch hooks
            for hook in hooks:
                hook.at_epoch_end(i)


<|MERGE_RESOLUTION|>--- conflicted
+++ resolved
@@ -65,13 +65,8 @@
         self.shared_resources = shared_resources
 
     def setup_from_data(self, data: List[Tuple[QASetting, List[Answer]]]) -> SharedResources:
-<<<<<<< HEAD
         self.preprocess(data)
         self.vocab.freeze()
-=======
-        corpus, _, _, _ = preprocess_with_pipeline(data, self.vocab, test_time,
-                negsamples=1, tokenization=False, sepvocab=False)
->>>>>>> 54a82f4d
         return self.shared_resources
 
     def setup(self, shared_resources: SharedResources):
@@ -142,14 +137,7 @@
 
     def create_training_output(self,
                                shared_resources: SharedVocabAndConfig,
-                               candidate_scores: tf.Tensor,
-                               target_index: tf.Tensor,
-                               question_embedding: tf.Tensor) -> Sequence[tf.Tensor]:
-        with tf.variable_scope("modelf",reuse=True):
-            embeddings = tf.get_variable("embeddings")
-        embedded_answer = tf.expand_dims(tf.gather(embeddings, target_index),-1)  # [batch_size, repr_dim, 1]
-        answer_score = tf.squeeze(tf.matmul(question_embedding,embedded_answer),axis=[1,2])  # [batch_size]
-        loss = tf.reduce_mean(tf.nn.softplus(tf.reduce_sum(candidate_scores,1)-2*answer_score))
+                               loss: tf.Tensor) -> Sequence[tf.Tensor]:
         return loss,
 
     def create_output(self,
@@ -166,7 +154,6 @@
 
             embedded_question = tf.gather(embeddings, question)  # [batch_size, 1, repr_dim]
             embedded_candidates = tf.gather(embeddings, atomic_candidates)  # [batch_size, num_candidates, repr_dim]
-<<<<<<< HEAD
             embedded_answer = tf.expand_dims(tf.gather(embeddings, target_index),1)  # [batch_size, 1, repr_dim]
             candidate_scores = tf.reduce_sum(tf.multiply(embedded_candidates,embedded_question),2) # [batch_size, num_candidates]
             answer_score = tf.reduce_sum(tf.multiply(embedded_question,embedded_answer),2)  # [batch_size, 1]
@@ -174,13 +161,6 @@
                    tf.add_n([tf.nn.l2_loss(v) for v in tf.trainable_variables()]) * 0.0000001 / len(tf.trainable_variables())
             
             return candidate_scores, loss
-=======
-
-            scores = tf.matmul(embedded_candidates,embedded_question,adj_y=True)
-
-            squeezed = tf.squeeze(scores, 2)
-            return squeezed, embedded_question
->>>>>>> 54a82f4d
 
 
 
