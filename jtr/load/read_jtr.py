import json
import re
token_pattern = re.compile('[^ ]+')

import logging
logger = logging.getLogger(__name__)


"""Loads jtr JSON files and manages the transformation into components."""



def read_data(data_filename):
    """Reads jtr JSON and returns the dictionary."""
    with open(data_filename) as data_file:
        data = json.load(data_file)
        return data

def read_rich_data(data_filename):
    """Transforms a jtr JSON file into a list of RichInstances (S,Q(A))."""
    return [RichInstance(x) for x in read_data(data_filename)]

class RichInstance(object):
    """Holds lists of supports and questions and manages their iteration."""
    def __init__(self, instance):
        self.instance = instance
        self.supports = [Support(x) for x in self.instance['support']]
        self.questions = [Question(x) for x in self.instance['questions']]

    def vocab(self):
        """Gets the set of tokens from all questions and support objects."""
        tokens = set()
        for question in self.questions:
            for token in question.tokens:
                tokens.add(token)
        for support in self.supports:
            for token in support.tokens:
                tokens.add(token)
        return tokens

    def question_support_pairs(self):
        """Yields nested pairs of question and support objects."""
        for q in self.questions:
            for s in self.supports:
                yield q,s

class Question(object):
    """Class which holds answers and question as text."""
    def __init__(self, qdict):
        self.source = qdict
        self.text = qdict['question']
        self.answers = [Answer(x) for x in qdict['answers']]
        self.tokens = self.text.split(' ')

class Answer(object):
    """Class which holds the text or span of the answer."""
    def __init__(self, adict):
        self.adict = adict
        self.text = adict['text']
        self.span = adict['span']

class Support(object):
    """Holds a support which is a text or an interval between tokens (span)."""
    def __init__(self, sdict):
        self.sdict = sdict
        self.text = sdict['text']
        if 'tokens' in sdict:
            self.token_offsets = sdict['tokens']
        else:
            self.token_offsets = [m.span() for m in token_pattern.finditer(m)]
        self.tokens = [self.text[span[0]:span[1]] for span in self.token_offsets]

    def token_from_char(self, char_offset):
        """Returns string between zero and the char_offset."""
        for i,t in enumerate(self.token_offsets):
            if char_offset <= t[1]:
                return i
        return -1


def jtr_load(path, max_count=None, **options):
    """
    General-purpose loader for jtr files
    Makes use of user-defined options for supports, questions, candidates, answers and only read in those
    things needed for model, e.g. if the dataset contains support, but the user defines support_alts == 'none'
    because they want to train a model that does not make use of support, support information in dataset is not read in

    User options for jtr model/dataset attributes are:
    support_alts = {'none', 'single', 'multiple'}
    question_alts = answer_alts = {'single', 'multiple'}
    candidate_alts = {'open', 'per-instance', 'fixed'}
    """

    reading_dataset = json.load(path)

    def value(c, key="text"):
        if isinstance(c, dict):
            return c.get(key, None)
        elif key != "text":
            return None
        else:
            return c

    # The script reads into those lists. If IDs for questions, supports or targets are defined, those are ignored.
    questions = []
    ids = []
    supports = []
    answers = []
    answer_spans = []
    candidates = []
    global_candidates = []
    count = 0
    if "globals" in reading_dataset:
        global_candidates = [value(c) for c in reading_dataset['globals']['candidates']]

    for instance in reading_dataset['instances']:
        question, support, answer, candidate, answer_span, idd = None, None, None, None, None, None  # initialisation
        if max_count is None or count < max_count:
            if options["supports"] == "single":
                support = value(instance['support'][0])
            elif options["supports"].startswith("multiple"):
                support = [value(c) for c in instance['support']]
            if options["questions"] == "single":
                question = value(instance['questions'][0]["question"]) # if single, just take the first one, could also change this to random
                idd = value(instance['questions'][0]["question"], "id")
                if options["answers"] == "single":
                    answer = value(instance['questions'][0]['answers'][0]) # if single, just take the first one, could also change this to random
                    answer_span = value(instance['questions'][0]['answers'][0], 'span')
                elif options["answers"] == "multiple":
                    answer = [value(c) for c in instance['questions'][0]['answers']]
                    answer_span = [value(c, 'span') for c in instance['questions'][0]['answers']]
                if options["candidates"] == "per-instance":
                    candidate = [value(c) for c in instance['questions'][0]['candidates']]

            elif options["questions"] == "multiple":
                answer = []
                candidate = []
                question = [value(c["question"]) for c in instance['questions']]
                idd = [value(c["question"], "id") for c in instance['questions']]
                if options["answers"] == "single":
                    answer = [value(c["answers"][0]) for c in instance['questions']]
                    answer_span = [value(c["answers"][0], 'span') for c in instance['questions']]
                elif options["answers"] == "multiple":
                    answer = [value(c) for q in instance['questions'] for c in q["answers"]]
                    answer_span = [value(c, 'span') for q in instance['questions'] for c in q["answers"]]
                if options["candidates"] == "per-instance":
                    candidate = [value(c) for quest in instance["questions"] for c in quest["candidates"]]

            if options["supports"] == "multiple_flat":
                for s in support:
                    supports.append(s)

                    if options["candidates"] == "fixed":
                        candidates.append(global_candidates)
                    if options["candidates"] != "fixed":
                        candidates.append(candidate)

                    questions.append(question)
                    ids.append(idd)
                    answers.append(answer)
                    answer_spans.append(answer_span)

            else:
                if options["candidates"] == "fixed":
                    candidates.append(global_candidates)

                questions.append(question)
                ids.append(idd)
                answers.append(answer)
                answer_spans.append(answer_span)

                if options["supports"] != "none":
                    supports.append(support)
                if options["candidates"] != "fixed":
                    candidates.append(candidate)

            count += 1

<<<<<<< HEAD

    print("Loaded %d examples from %s" % (len(questions), path))
    if options["supports"] != "none": 
        return {'question': questions, 'support': supports, 'answers': answers,
                'answer_spans':answer_spans, 'candidates': candidates, 'ids': ids}
=======
    logger.info("Loaded %d instances from %s" % (len(questions), path.name))
    if options["supports"] != "none":
        return {'question': questions, 'support': supports, 'answers': answers, 'candidates': candidates}
>>>>>>> a1223a82
    else:
       return {'question': questions, 'answers': answers, 'candidates': candidates, 'ids': ids}<|MERGE_RESOLUTION|>--- conflicted
+++ resolved
@@ -78,6 +78,8 @@
         return -1
 
 
+
+
 def jtr_load(path, max_count=None, **options):
     """
     General-purpose loader for jtr files
@@ -93,58 +95,47 @@
 
     reading_dataset = json.load(path)
 
-    def value(c, key="text"):
+    def textOrDict(c):
         if isinstance(c, dict):
-            return c.get(key, None)
-        elif key != "text":
-            return None
-        else:
-            return c
+            c = c["text"]
+        return c
 
     # The script reads into those lists. If IDs for questions, supports or targets are defined, those are ignored.
     questions = []
-    ids = []
     supports = []
     answers = []
-    answer_spans = []
     candidates = []
     global_candidates = []
     count = 0
     if "globals" in reading_dataset:
-        global_candidates = [value(c) for c in reading_dataset['globals']['candidates']]
+        global_candidates = [textOrDict(c) for c in reading_dataset['globals']['candidates']]
 
     for instance in reading_dataset['instances']:
-        question, support, answer, candidate, answer_span, idd = None, None, None, None, None, None  # initialisation
+        question, support, answer, candidate = "", "", "", ""  # initialisation
         if max_count is None or count < max_count:
             if options["supports"] == "single":
-                support = value(instance['support'][0])
+                support = textOrDict(instance['support'][0])
             elif options["supports"].startswith("multiple"):
-                support = [value(c) for c in instance['support']]
+                support = [textOrDict(c) for c in instance['support']]
             if options["questions"] == "single":
-                question = value(instance['questions'][0]["question"]) # if single, just take the first one, could also change this to random
-                idd = value(instance['questions'][0]["question"], "id")
+                question = textOrDict(instance['questions'][0]["question"]) # if single, just take the first one, could also change this to random
                 if options["answers"] == "single":
-                    answer = value(instance['questions'][0]['answers'][0]) # if single, just take the first one, could also change this to random
-                    answer_span = value(instance['questions'][0]['answers'][0], 'span')
+                    answer = textOrDict(instance['questions'][0]['answers'][0]) # if single, just take the first one, could also change this to random
                 elif options["answers"] == "multiple":
-                    answer = [value(c) for c in instance['questions'][0]['answers']]
-                    answer_span = [value(c, 'span') for c in instance['questions'][0]['answers']]
+                    answer = [textOrDict(c) for c in instance['questions'][0]['answers']]
                 if options["candidates"] == "per-instance":
-                    candidate = [value(c) for c in instance['questions'][0]['candidates']]
+                    candidate = [textOrDict(c) for c in instance['questions'][0]['candidates']]
 
             elif options["questions"] == "multiple":
                 answer = []
                 candidate = []
-                question = [value(c["question"]) for c in instance['questions']]
-                idd = [value(c["question"], "id") for c in instance['questions']]
+                question = [textOrDict(c["question"]) for c in instance['questions']]
                 if options["answers"] == "single":
-                    answer = [value(c["answers"][0]) for c in instance['questions']]
-                    answer_span = [value(c["answers"][0], 'span') for c in instance['questions']]
+                    answer = [textOrDict(c["answers"][0]) for c in instance['questions']]
                 elif options["answers"] == "multiple":
-                    answer = [value(c) for q in instance['questions'] for c in q["answers"]]
-                    answer_span = [value(c, 'span') for q in instance['questions'] for c in q["answers"]]
+                    answer = [textOrDict(c) for q in instance['questions'] for c in q["answers"]]
                 if options["candidates"] == "per-instance":
-                    candidate = [value(c) for quest in instance["questions"] for c in quest["candidates"]]
+                    candidate = [textOrDict(c) for quest in instance["questions"] for c in quest["candidates"]]
 
             if options["supports"] == "multiple_flat":
                 for s in support:
@@ -156,19 +147,14 @@
                         candidates.append(candidate)
 
                     questions.append(question)
-                    ids.append(idd)
                     answers.append(answer)
-                    answer_spans.append(answer_span)
 
             else:
                 if options["candidates"] == "fixed":
                     candidates.append(global_candidates)
 
                 questions.append(question)
-                ids.append(idd)
                 answers.append(answer)
-                answer_spans.append(answer_span)
-
                 if options["supports"] != "none":
                     supports.append(support)
                 if options["candidates"] != "fixed":
@@ -176,16 +162,8 @@
 
             count += 1
 
-<<<<<<< HEAD
-
-    print("Loaded %d examples from %s" % (len(questions), path))
-    if options["supports"] != "none": 
-        return {'question': questions, 'support': supports, 'answers': answers,
-                'answer_spans':answer_spans, 'candidates': candidates, 'ids': ids}
-=======
     logger.info("Loaded %d instances from %s" % (len(questions), path.name))
     if options["supports"] != "none":
         return {'question': questions, 'support': supports, 'answers': answers, 'candidates': candidates}
->>>>>>> a1223a82
     else:
-       return {'question': questions, 'answers': answers, 'candidates': candidates, 'ids': ids}+       return {'question': questions, 'answers': answers, 'candidates': candidates} 