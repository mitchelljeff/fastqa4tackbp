--- conflicted
+++ resolved
@@ -7,12 +7,6 @@
 
 from jtr.nn.models import get_total_trainable_variables
 from jtr.util.tfutil import tfrun
-<<<<<<< HEAD
-
-# for random embedding initialization in NeuralVocab
-SEED = 54321
-=======
->>>>>>> a1223a82
 
 
 class Vocab(object):
