import numpy as np
import random
from itertools import islice
from jtr.preprocess.map import numpify
from jtr.util.rs import DefaultRandomState

rs = DefaultRandomState(1337)#new seed ignored if set previously


def get_buckets(data, order, structure):
    """
    Generates mapping between data instances and bucket-ID's.

    `data`: dict of nested sequences in which each top-level sequence has the same length,
        and all inner sequences have the __len__ attribute.
    `order`: (None or) tuple with data keys used for bucketing
        For example:
        ```list(data.keys()) = ["sentences1", "lengths1", "sentences2", "lengths2", "targets"]```
        and we want bucketing according to the lengths of inner sequences in "sentences1" and "sentences2":
        `order = ("sentences1", "sentences2")` performs bucketing on "sentences1", and within each bucket,
        again creates buckets according to "sentences2"
        (automatic bucketing will result in different "sentences2" bucket boundaries
        within each bucket according to "sentences1").
        `order = ("sentences2", "sentences1")`: vice versa, with "sentences2" for highest-level buckets
    `structure`: (None or) sequence with same length as `order`, each element is an integer or a list of integers
        For each position:
            - integer: denotes number of buckets, to be determined automatically
            - list: determines bucket boundaries. E.g.: [10, 20, 30] will result in 4 buckets
              (1) lengths 0-10, (2) lengths 11-20, (3) lengths 21-30, (4) lengths > 30
        For example:
        `order` = ("sentences1", "sentences2") and `structure` = (3, [10]) generates 6 buckets:
        within each of 3 partitions based on "sentences1",
        there is a bucket with instances of "sentences2" with length 10 or less,
        and one for lengths > 10.

    Returns:
        buckets2ids, ids2buckets
        dicts that map instance-id (index along 1st dimension of values in data) to bucket-id,
        and vice versa.
    """
    assert isinstance(data, dict)

    n_tot = len(list(data.values())[0])
    if order is None or structure is None:
        # all in 1 bucket, with id '(0)'
        buckets2ids = {'(0)': list(range(n_tot))}
        ids2buckets = dict(zip(list(range(n_tot)), ['(0)'] * n_tot))
        return buckets2ids, ids2buckets

    def _chunk(it, size):
        """returns iterator of chunks (tuples) from it (input iterator), with given size (last one may be shorter)"""
        it = iter(it)
        return iter(lambda: tuple(islice(it, size)), ())

    def _partition(_buckets2ids, _order, _structure):
        """update _buckets2ids according to _order and _structure"""
        # update all current buckets according to first item in _order and _structure
        buckets2ids_new = {}
        for bid, ids in sorted(_buckets2ids.items(), key=lambda x: x[0]):
            lengths = [len(data[_order[0]][id]) for id in ids]
            sorted_ids_lengths = sorted(zip(ids, lengths), key=lambda x: x[1])
            if isinstance(_structure[0], int):  # automatic bucketing
                size = len(lengths) // _structure[0] if len(lengths) % _structure[0] == 0 \
                    else 1 + (len(lengths) // _structure[0])
                buckets = list(_chunk([tup[0] for tup in sorted_ids_lengths], size))
            else:  # structure_is sequence of ints
                struct = list(sorted(_structure[0])) + [np.inf]
                bin_max, struct = struct[0], struct[1:]
                buckets = [[]]
                for id, l in sorted_ids_lengths:
                    if l > bin_max:  # never happens when bin_max = np.inf
                        bin_max, struct = struct[0], struct[1:]
                        buckets.append([])
                    buckets[-1].append(id)
            buckets2ids_new.update({tuple(list(bid) + [i]): list(bucket) for i, bucket in enumerate(buckets)})
        # call again if _order and _structure have more than 1 item
        if len(_order) > 1:
            buckets2ids_new = _partition(buckets2ids_new, _order[1:], _structure[1:])

        buckets2ids_new = {bid: bucket for bid, bucket in buckets2ids_new.items() if len(bucket) > 0}
        return buckets2ids_new


    buckets2ids = _partition({(): list(range(n_tot))}, order, structure)
    buckets2ids = {str(bid): buckets2ids[bid] for bid in buckets2ids}  # make bucket-ids strings (for random.choice)

    ids2buckets = {}
    for bid, bucket in buckets2ids.items():
        ids2buckets.update({id: bid for id in bucket})
    return buckets2ids, ids2buckets


def get_batches(data, batch_size=32, pad=0, bucket_order=None, bucket_structure=None, exact_epoch=False):
    """
    Creates generator that batches `data`.
    To avoid biases, it is advised to keep `bucket_order=None` and `bucket_structure=None` if computationally possible.
    (which will sample batches from all instances)

    Args:
        `data`: dict with (multi-dimensional) numpy arrays or (nested) lists;
            first inner dimension (`num_instances`) should be the same over all data values.
        `batch_size`: the desired batch size
        `pad`: padding symbol in case data contains lists of lists of different sizes
        `bucket_order`: argument `order` in get_buckets (list with keys); `None` if no bucketing
        `bucket_structure`: argument `structure` in get_buckets; `None` if no bucketing
        `exact_epoch`: if set to `True`, final batch per bucket may be smaller, but each instance will be seen exactly
            once during training. Default: `False`, to be certain during training
            that each instance per batch gets same weight in the total loss
            (but not all instances are observed per epoch if bucket sizes are no multiple of `batch_size`).

    Returns:
        a generator that generates a dict with same keys as `data`, and
        as values data batches consisting of `[batch_size x num_instances]` 2D numpy tensors
        (1st dimension is at most `batch_size` but may be smaller to cover all instances exactly once per epoch,
        if `exact_epoch=True`)
     """
    assert isinstance(data, dict)

    data0 = list(data.values())[0]
    if not isinstance(data0, np.ndarray):
        data_np = numpify(data, pad)  # still need original data for length-based bucketing
    else:
        data_np = data

    def get_bucket_probs(_buckets2instances):
        N = float(np.sum([len(ids) for ids in _buckets2instances.values()]))
        return {bid: len(ids) / N if N > 0. else 0. for bid, ids in _buckets2instances.items()}

    def shuffle_buckets(_buckets2instances):
        for bid in sorted(_buckets2instances.keys()):  # sorted: to keep deterministic
            rs.shuffle(_buckets2instances[bid])

    buckets2instances, _ = get_buckets(data, bucket_order, bucket_structure)
    n_buckets = len(buckets2instances)

    exact_epoch = True if len(data0) < n_buckets*batch_size else exact_epoch
    #if average instances/bucket smaller than batch_size: set exact_epoch = True
    #to avoid empty batches during debugging on small data samples

    def bucket_generator():
        buckets2instances, _ = get_buckets(data, bucket_order, bucket_structure)
        shuffle_buckets(buckets2instances)
        all_seen = False
        while not all_seen:
            bids, probs = zip(*sorted(get_bucket_probs(buckets2instances).items(), key=lambda x: x[0]))
            # sorted keys: to keep deterministic
            if np.sum(probs) == 0.:
                all_seen = True
            else:
                bid = rs.choice(bids, replace=False, p=probs)  # sample bucket according to remaining size
                batch_indices = buckets2instances[bid][:batch_size]
                buckets2instances[bid] = buckets2instances[bid][batch_size:]
                # if required by exact_epoch: also include last batch in bucket if too small
                if len(batch_indices) == batch_size or exact_epoch:
                    yield {k: data_np[k][batch_indices] for k in data_np}

    return GeneratorWithRestart(bucket_generator)

def get_feed_dicts(data, placeholders, batch_size=32, pad=0, bucket_order=None, bucket_structure=None, exact_epoch=False):
    """Creates feed dicts for all batches with a given batch size.

    Args:
        `data` (dict): The input data for the feed dicts.
        `placeholders` (dict): The TensorFlow placeholders for the data
            (placeholders.keys() must form a subset of data.keys()).
        `batch_size` (int): The batch size for the data.
        `pad` (int): Padding symbol index to pad lists of different sizes.
        `bucket_order`: argument `order` in get_buckets (list with keys); `None` if no bucketing
        `bucket_structure`: argument `structure` in get_buckets; `None` if no bucketing
        `exact_epoch`: if set to `True`, final batch per bucket may be smaller, but each instance will be seen exactly
            once during training. Default: `False`, to be certain during training
            that each instance per batch gets same weight in the total loss.

    Returns:
        GeneratorWithRestart: Generator that yields a feed_dict for each
        iteration. A feed dict consists of '{ placeholder : data-batch }` key-value pairs.
    """
    assert isinstance(data, dict) and isinstance(placeholders, dict)
    assert set(placeholders.keys()).issubset(set(data.keys())), \
        'data keys %s \nnot compatible with placeholder keys %s' % (set(placeholders.keys()), set(data.keys()))

    def generator():
        batches = get_batches(data, batch_size, pad, bucket_order, bucket_structure, exact_epoch)
        # fixme: this is potentially inefficient as it might be called every time we retrieve a batch
        # todo: measure and fix if significant impact
        mapped = map(lambda xs: {placeholders[k]: xs[k] for k in placeholders}, batches)
        #for each key in placeholders dict, pair the placeholder with the corresponding batch dict value
        for x in mapped:
            yield x

    return GeneratorWithRestart(generator)


class GeneratorWithRestart(object):
    def __init__(self, iterator):
        self.iterator = iterator

    def __iter__(self):
        return self.iterator()
<<<<<<< HEAD

    def map(self, fun):
        def inner():
            for x in self:
                yield fun(x)
        return GeneratorWithRestart(inner)


#test bucketing
if __name__ == '__main__':
    import pprint
    from sisyphos.map import deep_seq_map
    pp = pprint.PrettyPrinter(indent=4)


    print('test bucketing')
    # print('(more general, but more difficult to track manually, when shuffling the data)')
    data0 = [i*[i] for i in range(1,10)]
    # #random.shuffle(data0)
    data1 = [i*[i] for i in range(3,12)]
    # #random.shuffle(data1)
    #data = deep_seq_map([data0,data1], lambda xs: len(xs), [0, 1], expand=True)
    data = deep_seq_map({'data0':data0,'data1':data1}, lambda xs: len(xs), keys=['data0', 'data1'], fun_name='len', expand=True)
    print('data keys:')
    pp.pprint(list(data.keys()))
    #order = (0,2)
    order = ('data0', 'data1')
    structure = (2,2)
    print('(1) create buckets with order=%s, structure=%s'%(str(order),str(structure)))
    buckets2ids, ids2buckets = get_buckets(data,order,structure)
    pp.pprint(buckets2ids)
    for id,bid in ids2buckets.items():
        if isinstance(data, dict):
            print('id: %d, bucket-id: %s, data: %s'%(id,str(bid),str({k: data[k][id] for k in data})))
        else:
            print('id: %d, bucket-id: %s, data: %s'%(id,str(bid),str([d[id] for d in data])))
    print('(2) test no bucketing, with order=None or structure=None; all in 1 bucket')
    buckets2ids, ids2buckets = get_buckets(data,None,None)
    pp.pprint(buckets2ids)
    for id,bid in ids2buckets.items():
        if isinstance(data, dict):
            print('id: %d, bucket-id: %s, data: %s'%(id,str(bid),str({k: data[k][id] for k in data})))
        else:
            print('id: %d, bucket-id: %s, data: %s'%(id,str(bid),str([d[id] for d in data])))


    order = ('data1','data0')
    structure = ([7],[7])
    print('(3) create buckets with order=%s, structure=%s' % (str(order), str(structure)))
    buckets2ids, ids2buckets = get_buckets(data, order, structure)
    pp.pprint(buckets2ids)
    for id, bid in sorted(ids2buckets.items(),key=lambda x:x[0]):
        if isinstance(data, dict):
            print('id: %d, bucket-id: %s, data: %s'%(id,str(bid),str({k: data[k][id] for k in data})))
        else:
            print('id: %d, bucket-id: %s, data: %s' % (id, str(bid), str([d[id] for d in data])))

    print('test batcher:')
    batcher = get_batches(data, batch_size=2, pad=0, bucket_order=order, bucket_structure=structure, batch_size_fixed=False)
    shown = 0
    while shown<2:
        print('new epoch:')
        for batch in batcher:
            pp.pprint(batch)
            pass
        shown+=1
=======
>>>>>>> a1223a82
<|MERGE_RESOLUTION|>--- conflicted
+++ resolved
@@ -197,72 +197,3 @@
 
     def __iter__(self):
         return self.iterator()
-<<<<<<< HEAD
-
-    def map(self, fun):
-        def inner():
-            for x in self:
-                yield fun(x)
-        return GeneratorWithRestart(inner)
-
-
-#test bucketing
-if __name__ == '__main__':
-    import pprint
-    from sisyphos.map import deep_seq_map
-    pp = pprint.PrettyPrinter(indent=4)
-
-
-    print('test bucketing')
-    # print('(more general, but more difficult to track manually, when shuffling the data)')
-    data0 = [i*[i] for i in range(1,10)]
-    # #random.shuffle(data0)
-    data1 = [i*[i] for i in range(3,12)]
-    # #random.shuffle(data1)
-    #data = deep_seq_map([data0,data1], lambda xs: len(xs), [0, 1], expand=True)
-    data = deep_seq_map({'data0':data0,'data1':data1}, lambda xs: len(xs), keys=['data0', 'data1'], fun_name='len', expand=True)
-    print('data keys:')
-    pp.pprint(list(data.keys()))
-    #order = (0,2)
-    order = ('data0', 'data1')
-    structure = (2,2)
-    print('(1) create buckets with order=%s, structure=%s'%(str(order),str(structure)))
-    buckets2ids, ids2buckets = get_buckets(data,order,structure)
-    pp.pprint(buckets2ids)
-    for id,bid in ids2buckets.items():
-        if isinstance(data, dict):
-            print('id: %d, bucket-id: %s, data: %s'%(id,str(bid),str({k: data[k][id] for k in data})))
-        else:
-            print('id: %d, bucket-id: %s, data: %s'%(id,str(bid),str([d[id] for d in data])))
-    print('(2) test no bucketing, with order=None or structure=None; all in 1 bucket')
-    buckets2ids, ids2buckets = get_buckets(data,None,None)
-    pp.pprint(buckets2ids)
-    for id,bid in ids2buckets.items():
-        if isinstance(data, dict):
-            print('id: %d, bucket-id: %s, data: %s'%(id,str(bid),str({k: data[k][id] for k in data})))
-        else:
-            print('id: %d, bucket-id: %s, data: %s'%(id,str(bid),str([d[id] for d in data])))
-
-
-    order = ('data1','data0')
-    structure = ([7],[7])
-    print('(3) create buckets with order=%s, structure=%s' % (str(order), str(structure)))
-    buckets2ids, ids2buckets = get_buckets(data, order, structure)
-    pp.pprint(buckets2ids)
-    for id, bid in sorted(ids2buckets.items(),key=lambda x:x[0]):
-        if isinstance(data, dict):
-            print('id: %d, bucket-id: %s, data: %s'%(id,str(bid),str({k: data[k][id] for k in data})))
-        else:
-            print('id: %d, bucket-id: %s, data: %s' % (id, str(bid), str([d[id] for d in data])))
-
-    print('test batcher:')
-    batcher = get_batches(data, batch_size=2, pad=0, bucket_order=order, bucket_structure=structure, batch_size_fixed=False)
-    shown = 0
-    while shown<2:
-        print('new epoch:')
-        for batch in batcher:
-            pp.pprint(batch)
-            pass
-        shown+=1
-=======
->>>>>>> a1223a82
