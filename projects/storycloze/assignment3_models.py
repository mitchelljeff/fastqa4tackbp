# -*- coding: utf-8 -*-

import tensorflow as tf


def get_permute_model(vocab_size, input_size, output_size, target_size, layers=1, dropout=0.0):
    # Placeholders
    # [batch_size x max_length]
    story = tf.placeholder(tf.int64, [None, None], "story")
    # [batch_size]
    story_length = tf.placeholder(tf.int64, [None], "story_length")
    # [batch_size]
    order = tf.placeholder(tf.int64, [None], "order")
    placeholders = {"story": story, "story_length": story_length,
                    "order": order}

    # Word embeddings
    initializer = tf.random_uniform_initializer(-0.05, 0.05)
    embeddings = tf.get_variable("W", [vocab_size, input_size],
                                 initializer=initializer)
    # [batch_size x max_seq_length x input_size]
    story_embedded = tf.nn.embedding_lookup(embeddings, story)

    with tf.variable_scope("reader") as varscope:
        cell = tf.nn.rnn_cell.LSTMCell(
            output_size,
            state_is_tuple=True,
            initializer=tf.contrib.layers.xavier_initializer()
        )

        if layers > 1:
            cell = tf.nn.rnn_cell.MultiRNNCell([cell] * layers)

        if dropout != 0.0:
            cell_dropout = \
                tf.nn.rnn_cell.DropoutWrapper(cell, input_keep_prob=1.0-dropout)
        else:
            cell_dropout = cell

        outputs, states = tf.nn.bidirectional_dynamic_rnn(
            cell_dropout,
            cell_dropout,
            story_embedded,
            sequence_length=story_length,
            dtype=tf.float32
        )

        fw = states[0][1]

        # todo: also use backward pass
        # bw = states[1][1]

        h = fw

        logits = tf.contrib.layers.linear(h, target_size)

        predict = tf.arg_max(tf.nn.softmax(logits), 1)

        loss = tf.reduce_sum(
<<<<<<< HEAD
            tf.nn.sparse_softmax_cross_entropy_with_logits(logits=logits, labels=order))
=======
            tf.nn.sparse_softmax_cross_entropy_with_logits(logits=logits,
                labels=order))
>>>>>>> 280e1515

        return loss, placeholders, predict


def get_basic_model(vocab_size, input_size, output_size, target_size, layers=1,
                    dropout=0.0, nvocab=None):
    # Placeholders
    # [batch_size x max_length]
    story = tf.placeholder(tf.int64, [None, None], "story")
    # [batch_size]
    story_length = tf.placeholder(tf.int64, [None], "story_length")
    # [batch_size x 5]
    order = tf.placeholder(tf.int64, [None, None], "order")
    placeholders = {"story": story, "story_length": story_length,
                    "order": order}

    # Word embeddings

    if nvocab is None:
        initializer = tf.random_uniform_initializer(-0.05, 0.05)
        embeddings = tf.get_variable("W", [vocab_size, input_size],
                                     initializer=initializer)
    else:
        print('..using pretrained embeddings')
        embeddings = nvocab.embedding_matrix

    # [batch_size x max_seq_length x input_size]
    story_embedded = tf.nn.embedding_lookup(embeddings, story)

    with tf.variable_scope("reader") as varscope:

        cell = tf.contrib.rnn.LSTMCell( #tf.nn.rnn_cell.LSTMCell
            output_size,
            state_is_tuple=True,
            initializer=tf.contrib.layers.xavier_initializer()
        )

        if layers > 1:
            cell = tf.contrib.rnn.MultiRNNCell([cell] * layers)
            #tf.nn.rnn_cell.MultiRNNCell([cell] * layers)

        if dropout != 0.0:
            cell_dropout = \
                tf.contrib.rnn.DropoutWrapper(cell, input_keep_prob=1.0-dropout)
                # tf.nn.rnn_cell.DropoutWrapper(cell, input_keep_prob=1.0-dropout)
        else:
            cell_dropout = cell

        outputs, states = tf.nn.bidirectional_dynamic_rnn(
            cell_dropout,
            cell_dropout,
            story_embedded,
            sequence_length=story_length,
            dtype=tf.float32
        )

        fw = states[0][1]
        bw = states[1][1]

        h = tf.concat([fw, bw], 1)

        # [batch_size x 5*target_size]
        logits_flat = tf.contrib.layers.linear(h, 5*target_size)
        # [batch_size x 5 x target_size]
        logits = tf.reshape(logits_flat, [-1, 5, target_size])

        loss = tf.reduce_sum(
<<<<<<< HEAD
            tf.nn.sparse_softmax_cross_entropy_with_logits(logits=logits, labels=order))
=======
            tf.nn.sparse_softmax_cross_entropy_with_logits(logits=logits,
                labels=order))
>>>>>>> 280e1515

        predict = tf.arg_max(tf.nn.softmax(logits), 2)

        return loss, placeholders, predict


def get_selective_model(vocab_size, input_size, output_size, target_size,
                        layers=1, dropout=0.0, nvocab=None):
    # Placeholders
    # [batch_size x 5 x max_length]
    story = tf.placeholder(tf.int64, [None, None, None], "story")
    # [batch_size x 5]
    story_length = tf.placeholder(tf.int64, [None, None], "story_length")
    # [batch_size x 5]
    order = tf.placeholder(tf.int64, [None, None], "order")
    placeholders = {"story": story, "story_length": story_length,
                    "order": order}

    batch_size = tf.shape(story)[0]

    # 5 times [batch_size x max_length]
    sentences = [tf.reshape(x, [batch_size, -1]) for x in tf.split(story, 5, 1)]

    # 5 times [batch_size]
    lengths = [tf.reshape(x, [batch_size])
               for x in tf.split(story_length, 5, 1)]

    # Word embeddings
    if nvocab is None:
        initializer = tf.random_uniform_initializer(-0.05, 0.05)
        embeddings = tf.get_variable("W", [vocab_size, input_size],
                                     initializer=initializer)
    else:
        print('..using pretrained embeddings')
        embeddings = nvocab.embedding_matrix

    # [batch_size x max_seq_length x input_size]
    sentences_embedded = [tf.nn.embedding_lookup(embeddings, sentence)
                          for sentence in sentences]

    with tf.variable_scope("reader") as varscope:
        cell = tf.contrib.rnn.LSTMCell( #tf.nn.rnn_cell.LSTMCell(
            output_size,
            state_is_tuple=True,
            initializer=tf.contrib.layers.xavier_initializer()
        )

        if layers > 1:
            cell = tf.contrib.rnn.MultiRNNCell([cell] * layers)

        if dropout != 0.0:
            cell_dropout = \
                tf.contrib.rnn.DropoutWrapper(cell, input_keep_prob=1.0-dropout)
        else:
            cell_dropout = cell

        with tf.variable_scope("rnn") as rnn_varscope:
            # 5 times outputs, states
            rnn_result = []
            for i, (sentence, length) in \
                    enumerate(zip(sentences_embedded, lengths)):
                if i > 0:
                    rnn_varscope.reuse_variables()

                rnn_result.append(
                    tf.nn.bidirectional_dynamic_rnn(
                        cell_dropout,
                        cell_dropout,
                        sentence,
                        sequence_length=length,
                        dtype=tf.float32
                    )
                )

        fws = [states[1][0][1] for states in rnn_result]
        bws = [states[1][1][1] for states in rnn_result]

        # 5 times [batch_size x 2*output_size]
        hs = [tf.concat([fw, bw], 1) for fw, bw in zip(fws, bws)]

        # [batch_size x 5*2*output_size]
        h = tf.concat(hs, 1)

        # [batch_size x 5*target_size]
        logits_flat = tf.contrib.layers.linear(h, 5*target_size)
        # [batch_size x 5 x target_size]
        logits = tf.reshape(logits_flat, [-1, 5, target_size])

        loss = tf.reduce_sum(
<<<<<<< HEAD
            tf.nn.sparse_softmax_cross_entropy_with_logits(logits=logits, labels=order))
=======
            tf.nn.sparse_softmax_cross_entropy_with_logits(logits=logits,
                labels=order))
>>>>>>> 280e1515

        predict = tf.arg_max(tf.nn.softmax(logits), 2)

        return loss, placeholders, predict


def get_bowv_model(vocab_size, input_size, output_size, target_size,
                   layers=1, dropout=0.0, nvocab=None):
    # Placeholders
    # [batch_size x 5 x max_length]
    story = tf.placeholder(tf.int64, [None, None, None], "story")
    # [batch_size x 5]
    story_length = tf.placeholder(tf.int64, [None, None], "story_length")
    # [batch_size x 5]
    order = tf.placeholder(tf.int64, [None, None], "order")
    placeholders = {"story": story, "story_length": story_length,
                    "order": order}

    batch_size = tf.shape(story)[0]

    # 5 times [batch_size x max_length]
    sentences = [tf.reshape(x, [batch_size, -1]) for x in tf.split(story, 5, 1)]

    # 5 times [batch_size]
    lengths = [tf.reshape(x, [batch_size])
               for x in tf.split(story_length, 5, 1)]

    # Word embeddings
    if nvocab is None:
        initializer = tf.random_uniform_initializer(-0.05, 0.05)
        embeddings = tf.get_variable("W", [vocab_size, input_size],
                                     initializer=initializer)
    else:
        print('..using pretrained embeddings')
        embeddings = nvocab.embedding_matrix

    # [batch_size x max_seq_length x input_size]
    sentences_embedded = [tf.nn.dropout(
        tf.nn.embedding_lookup(embeddings, sentence), 1-dropout)
                          for sentence in sentences]

    # 5 times [batch_size x input_size]
    hs = [tf.reduce_sum(sentence, 1) for sentence in sentences_embedded]

    # [batch_size x 5*input_size]
    h = tf.concat(hs, 1)

    h = tf.reshape(h, [batch_size, 5*input_size])

    # [batch_size x 5*target_size]
    logits_flat = tf.contrib.layers.linear(h, 5 * target_size)
    # [batch_size x 5 x target_size]
    logits = tf.reshape(logits_flat, [-1, 5, target_size])

    loss = tf.reduce_sum(
<<<<<<< HEAD
        tf.nn.sparse_softmax_cross_entropy_with_logits(logits=logits, labels=order))
=======
        tf.nn.sparse_softmax_cross_entropy_with_logits(logits=logits,
            labels=order))
>>>>>>> 280e1515

    predict = tf.arg_max(tf.nn.softmax(logits), 2)

    return loss, placeholders, predict<|MERGE_RESOLUTION|>--- conflicted
+++ resolved
@@ -57,12 +57,7 @@
         predict = tf.arg_max(tf.nn.softmax(logits), 1)
 
         loss = tf.reduce_sum(
-<<<<<<< HEAD
             tf.nn.sparse_softmax_cross_entropy_with_logits(logits=logits, labels=order))
-=======
-            tf.nn.sparse_softmax_cross_entropy_with_logits(logits=logits,
-                labels=order))
->>>>>>> 280e1515
 
         return loss, placeholders, predict
 
@@ -130,12 +125,7 @@
         logits = tf.reshape(logits_flat, [-1, 5, target_size])
 
         loss = tf.reduce_sum(
-<<<<<<< HEAD
             tf.nn.sparse_softmax_cross_entropy_with_logits(logits=logits, labels=order))
-=======
-            tf.nn.sparse_softmax_cross_entropy_with_logits(logits=logits,
-                labels=order))
->>>>>>> 280e1515
 
         predict = tf.arg_max(tf.nn.softmax(logits), 2)
 
@@ -225,12 +215,7 @@
         logits = tf.reshape(logits_flat, [-1, 5, target_size])
 
         loss = tf.reduce_sum(
-<<<<<<< HEAD
             tf.nn.sparse_softmax_cross_entropy_with_logits(logits=logits, labels=order))
-=======
-            tf.nn.sparse_softmax_cross_entropy_with_logits(logits=logits,
-                labels=order))
->>>>>>> 280e1515
 
         predict = tf.arg_max(tf.nn.softmax(logits), 2)
 
@@ -286,12 +271,7 @@
     logits = tf.reshape(logits_flat, [-1, 5, target_size])
 
     loss = tf.reduce_sum(
-<<<<<<< HEAD
         tf.nn.sparse_softmax_cross_entropy_with_logits(logits=logits, labels=order))
-=======
-        tf.nn.sparse_softmax_cross_entropy_with_logits(logits=logits,
-            labels=order))
->>>>>>> 280e1515
 
     predict = tf.arg_max(tf.nn.softmax(logits), 2)
 
